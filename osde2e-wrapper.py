--- conflicted
+++ resolved
@@ -12,11 +12,6 @@
 #   limitations under the License.
 
 import argparse
-<<<<<<< HEAD
-# from datetime import datetime
-# from elasticsearch_dsl import Search
-=======
->>>>>>> 5c1fbd00
 import elasticsearch
 import time
 import subprocess
@@ -24,18 +19,10 @@
 import shutil
 import os
 import uuid
-<<<<<<< HEAD
-# import base64
-=======
->>>>>>> 5c1fbd00
 import json
 import logging
 import errno
 import git
-<<<<<<< HEAD
-# import shutil
-=======
->>>>>>> 5c1fbd00
 import threading
 import copy
 from ruamel.yaml import YAML
@@ -443,12 +430,7 @@
     try:
         while (loop_counter < args.cluster_count):
             create_cluster = False
-<<<<<<< HEAD
-            my_cluster_config = account_config.copy()
-
-=======
             my_cluster_config = copy.deepcopy(account_config)
->>>>>>> 5c1fbd00
             # if aws accounts were loaded from a file use them. if # of accounts given is less than the
             # requested amount of clusters loop back over it
             if len(aws_accounts) > 0:
