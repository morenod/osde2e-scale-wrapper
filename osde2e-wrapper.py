--- conflicted
+++ resolved
@@ -318,15 +318,11 @@
         '--log-file',
         help='File where to write logs')
     parser.add_argument(
-<<<<<<< HEAD
-        '--dry-run',
-=======
         '--log-level',
         default='INFO',
         help='Log level to show')
     parser.add_argument(
-       '--dry-run',
->>>>>>> ded8bc8e
+        '--dry-run',
         dest='dry_run',
         action='store_true',
         help='Perform a dry-run of the script without creating any cluster')
@@ -434,13 +430,7 @@
     try:
         while (loop_counter < args.cluster_count):
             create_cluster = False
-<<<<<<< HEAD
-            my_cluster_config = account_config.copy()
-
-=======
             my_cluster_config = copy.deepcopy(account_config)
-            
->>>>>>> ded8bc8e
             # if aws accounts were loaded from a file use them. if # of accounts given is less than the
             # requested amount of clusters loop back over it
             if len(aws_accounts) > 0:
